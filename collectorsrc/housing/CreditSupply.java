--- conflicted
+++ resolved
@@ -15,14 +15,6 @@
 	private static final long serialVersionUID = 1630707025974306844L;
 
 	public CreditSupply() {
-<<<<<<< HEAD
-=======
-		oo_lti = new DescriptiveStatistics(ARCHIVE_LEN);
-		oo_ltv = new DescriptiveStatistics(ARCHIVE_LEN);
-		btl_ltv = new DescriptiveStatistics(ARCHIVE_LEN);
-		btl_icr = new DescriptiveStatistics(ARCHIVE_LEN);
-		downpayments = new DescriptiveStatistics(ARCHIVE_LEN);
->>>>>>> f13b7e0d
 		mortgageCounter = 0;
 		ftbCounter = 0;
 		btlCounter = 0;
@@ -103,8 +95,8 @@
     public double [] getOOLTIDistribution() {return(oo_lti.getValues());}
     public double [] getBTLLTVDistribution() {return(btl_ltv.getValues());}
     public double [] getDownpaymentDistribution() {return(downpayments.getValues());}
-<<<<<<< HEAD
-    
+    public double [] getBTLICRDistribution() {return(btl_icr.getValues());}
+       
     public boolean getSaveLTIDistribution() { return(false);}
     public void setSaveLTIDistribution(boolean doSave) throws FileNotFoundException, UnsupportedEncodingException {
         PrintWriter ooLTI = new PrintWriter("ooLTIVals.csv", "UTF-8");
@@ -119,9 +111,6 @@
     }
     
 
-=======
-    public double [] getBTLICRDistribution() {return(btl_icr.getValues());}
->>>>>>> f13b7e0d
     public int getNRegisteredMortgages() {
     	return(Model.bank.mortgages.size());
     }
