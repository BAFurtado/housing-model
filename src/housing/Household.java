--- conflicted
+++ resolved
@@ -124,12 +124,8 @@
 			
 			public boolean buy(Household h, double housePrice, double annualRent) {
 				double costOfHouse;
-<<<<<<< HEAD
 //				costOfHouse = housePrice*((1.0-HousingMarketTest.bank.config.THETA_FTB)*HousingMarketTest.bank.mortgageInterestRate() - HousingMarketTest.housingMarket.housePriceAppreciation());
 				costOfHouse = housePrice*(Model.bank.loanToValue(h,true)*Model.bank.mortgageInterestRate() - Model.housingMarket.housePriceAppreciation());
-=======
-				costOfHouse = housePrice*((1.0-Model.bank.config.THETA_FTB)*Model.bank.mortgageInterestRate() - Model.housingMarket.housePriceAppreciation());
->>>>>>> 083d99d7
 				return(Model.rand.nextDouble() < 1.0/(1.0 + Math.exp(-FTB_K*(annualRent + COST_OF_RENTING - costOfHouse))));
 			}			
 			public String desCOST_OF_RENTING() {return("Annual psychological cost of not owning a home");}
@@ -285,35 +281,17 @@
 	    public double 		  nRenting;
 	    public double 		  nHomeless;	    
 	    
-<<<<<<< HEAD
-	    public Diagnostics(Household [] array) {	    	
-	    	households = array;
-	        homelessData = new double[2][Model.N/50];
-	        rentingData = new double[2][Model.N/50];
-	        bankBalData = new double[2][Model.N/50];
-	        referenceBankBalData = new double[2][Model.N/50];
-=======
 	    public Diagnostics(HouseholdSet households2) {	    	
 	    	households = households2;
 	        homelessData = new double[2][Model.households.config.N/50];
 	        rentingData = new double[2][Model.households.config.N/50];
 	        bankBalData = new double[2][Model.households.config.N/50];
 	        referenceBankBalData = new double[2][Model.households.config.N/50];
->>>>>>> 083d99d7
 
 	    }
 	    
 	    public void init() {
 	    	int i; 
-<<<<<<< HEAD
-	        for(i = 0; i<Model.N-50; i += 50) {
-	        	homelessData[0][i/50] = households[i].annualEmploymentIncome;
-	        	homelessData[1][i/50] = 0.0;
-	        	rentingData[0][i/50] = households[i].annualEmploymentIncome;
-	        	bankBalData[0][i/50] = households[i].annualEmploymentIncome;
-	        	referenceBankBalData[0][i/50] = households[i].annualEmploymentIncome;
-	        	referenceBankBalData[1][i/50] = Model.grossFinancialWealth.inverseCumulativeProbability((i+0.5)/Model.N);
-=======
 	        for(i = 0; i<Model.households.config.N-50; i += 50) {
 	        	homelessData[0][i/50] = households.get(i).annualEmploymentIncome;
 	        	homelessData[1][i/50] = 0.0;
@@ -321,7 +299,6 @@
 	        	bankBalData[0][i/50] = households.get(i).annualEmploymentIncome;
 	        	referenceBankBalData[0][i/50] = households.get(i).annualEmploymentIncome;
 	        	referenceBankBalData[1][i/50] = Model.households.config.grossFinancialWealth.inverseCumulativeProbability((i+0.5)/Model.households.config.N);
->>>>>>> 083d99d7
 	        }	    	
 	    }
 	    
@@ -329,11 +306,7 @@
 	    	int i,j,n,r;
 	    	nRenting = 0;
 	    	nHomeless = 0;
-<<<<<<< HEAD
-	        for(i = 0; i<Model.N-50; i += 50) {
-=======
 	        for(i = 0; i<Model.households.config.N-50; i += 50) {
->>>>>>> 083d99d7
 	        	n = 0;
 	        	r = 0;
 	        	for(j = 0; j<50; ++j) {
@@ -348,13 +321,8 @@
 	        	homelessData[1][i/50] = n/50.0;
 	        	rentingData[1][i/50] = r/50.0;
 	        }
-<<<<<<< HEAD
-	        for(i=0; i<Model.N-50; i+=50) {
-	        	bankBalData[1][i/50] = households[i].bankBalance;
-=======
 	        for(i=0; i<Model.households.config.N-50; i+=50) {
 	        	bankBalData[1][i/50] = households.get(i).bankBalance;
->>>>>>> 083d99d7
 	        }
 
 	    }
@@ -376,11 +344,7 @@
 		bank = Model.bank;
 		houseMarket = Model.housingMarket;
 		rentalMarket = Model.rentalMarket;
-<<<<<<< HEAD
-		rand = Model.rand;
-=======
 //		rand = Model.rand;
->>>>>>> 083d99d7
 		home = null;
 		bankBalance = 0.0;
 		isFirstTimeBuyer = true; 
