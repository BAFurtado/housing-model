--- conflicted
+++ resolved
@@ -83,10 +83,7 @@
 		final double RENTERS = 0.32; // proportion of population who rent
 		final double OWNERS = 0.32;  // proportion of population outright home-owners (no mortgage)
 		final double INFLATION = 0.5; // average house-price inflation over last 25 years (not verified)
-<<<<<<< HEAD
 		final double INCOME_SUPPORT = 113.7*52.0; // married couple lower earnings from income support Source: www.nidirect.gov.uk
-=======
->>>>>>> 08946538
 		
 		int i, j, p, n;
 		double price;
@@ -105,13 +102,8 @@
 		
 		for(j = 0; j<N; ++j) { // setup households
 			households[j] = new Household();
-<<<<<<< HEAD
 			households[j].annualEmploymentIncome = incomeDistribution.inverseCumulativeProbability((j+0.5)/N);
 			if(households[j].annualEmploymentIncome < INCOME_SUPPORT) households[j].annualEmploymentIncome = INCOME_SUPPORT;
-=======
-			households[j].monthlyIncome = incomeDistribution.inverseCumulativeProbability((j+0.5)/N)/12.0;
-			if(households[j].monthlyIncome < Government.Config.INCOME_SUPPORT) households[j].monthlyIncome = Government.Config.INCOME_SUPPORT;
->>>>>>> 08946538
 			households[j].bankBalance = 1e8; // Interim value to ensure liquidity during initialisation of housing
 			// System.out.println(households[j].annualEmploymentIncome);
 			// System.out.println(households[j].getMonthlyEmploymentIncome());
