package housing;

/*************************************************
 * This class represents a mortgage-lender (i.e. a bank or building society),
 * rather than a deposit holder. Its only function is to approve/decline
 * mortgage requests, so this is where mortgage-lending policy is encoded.
 *  
 * 
 * @author daniel, davidrpugh
 *
 *************************************************/
public class Bank {

	static public class Config {
		public double THETA_FTB = 0.1; // first-time buyer haircut (LTV)
		public double THETA_HOME = 0.2; // home buyer haircut (LTV)
		public double THETA_BTL = 0.4; // buy-to-let buyer haircut (LTV)
<<<<<<< HEAD
		public double LTI = 4.5;//6.5;//4.5; // loan-to-income ratio. Capped at 4.5 for all lenders from 01/10/14
=======
		public double PHI = 1.0/100.0;//1.0/8.0;//0.25; // minimum income-to-value (ITV) ratio
		public double LTI = 8.5; // loan-to-income ratio. Capped at 4.5 for all lenders from 01/10/14 
>>>>>>> 08946538
		public int    N_PAYMENTS = 12*25; // number of monthly repayments
		public boolean RECORD_STATS = true; // record mortgage statistics?		
		public double STATS_DECAY = 0.98; 	// Decay constant (per step) for exp averaging of stats
		public double AFFORDABILITY_DECAY = Math.exp(-1.0/100.0); 	// Decay constant for exp averaging of affordability
		static public int ARCHIVE_LEN = 1000; // number of mortgage approvals to remember

		public double getLoanToIncome() {
			return(LTI);
		}		
		public void setLoanToIncome(double x) {
			LTI = x;
		}

	}
	
	/********************************
	 * Constructor. This just sets up a few
	 * pre-computed values.
	 ********************************/
	public Bank() {
		this(new Bank.Config());
		if(config.RECORD_STATS) {
			for(int i=0; i<=100; ++i) { // set up x-values for distribution
				ltv_distribution[0][i] = i/100.0;
				itv_distribution[0][i] = i/100.0;
				lti_distribution[0][i] = i/100.0;
				ltv_distribution[1][i] = 0.0;
				itv_distribution[1][i] = 0.0;
				lti_distribution[1][i] = 0.0;
			}
		}
	}
	
	public Bank(Bank.Config c) {
		config = c;
		double r = mortgageInterestRate()/12.0;
		k = r/(1.0 - Math.pow(1.0+r, -config.N_PAYMENTS));
	}
	
	/******************************
	 * Get the interest rate on mortgages.
	 * @return The interest rate on mortgages.
	 *****************************/
	public double mortgageInterestRate() {
		return(0.03);
	}
	
	/*******************************
	 * Get the monthly payment on a mortgage as a fraction of the mortgage principle.
	 * @return The monthly payment fraction.
	 *******************************/
	public double monthlyPaymentFactor() {
		return(k);
	}

	/*****************************
	 * Use this to arrange a Mortgage and get a MortgageApproval object.
	 * 
	 * @param h The household that is requesting the mortgage.
	 * @param housePrice The price of the house that 'h' wants to buy
	 * @param isHome true if 'h' plans to live in the house.
	 * @return The MortgageApproval object, or NULL if the mortgage is declined
	 ****************************/
	public MortgageApproval requestLoan(Household h, double housePrice, double desiredDownpayment, boolean isHome) {
		MortgageApproval approval = new MortgageApproval();
		double r = mortgageInterestRate()/12.0; // monthly interest rate
		double ltv_principal, pdi_principal, lti_principal;

		// --- calculate maximum allowable principal
		ltv_principal = housePrice*loanToValue(h, isHome);
		pdi_principal = Math.max(0.0,h.getMonthlyDiscretionaryIncome())/monthlyPaymentFactor();
		lti_principal = h.annualEmploymentIncome * config.LTI;
		approval.principal = Math.min(ltv_principal, pdi_principal);
		approval.principal = Math.min(approval.principal, lti_principal);
<<<<<<< HEAD
		approval.monthlyPayment = approval.principal*monthlyPaymentFactor();
		/**
		double pdi;
		approval.principal = housePrice*loanToValue(h, isHome);
		approval.monthlyPayment = approval.principal*monthlyPaymentFactor();
		pdi = Math.max(0.0,h.monthlyPersonalDiscretionaryIncome());
		if(approval.monthlyPayment > pdi) {
			// constrained by PDI constraint: increase downpayment
			approval.principal = pdi/monthlyPaymentFactor();
			approval.monthlyPayment = pdi;
		}
		**/
=======
>>>>>>> 08946538
		approval.downPayment = housePrice - approval.principal;
		
		if(h.bankBalance < approval.downPayment) {
			System.out.println("Failed down-payment constraint: bank balance = "+h.bankBalance+" Downpayment = "+approval.downPayment);
			return(null);
		}
		// --- allow larger downpayments
		if(desiredDownpayment > h.bankBalance) desiredDownpayment = h.bankBalance;
		if(desiredDownpayment > housePrice) desiredDownpayment = housePrice;
		if(desiredDownpayment > approval.downPayment) {
			approval.downPayment = desiredDownpayment;
			approval.principal = housePrice - desiredDownpayment;
		}
		
		approval.monthlyPayment = approval.principal*monthlyPaymentFactor();		
		approval.nPayments = config.N_PAYMENTS;
		approval.monthlyInterestRate = r;
		
		if(config.RECORD_STATS) {
<<<<<<< HEAD
			if(h.isFirstTimeBuyer()) {
				affordability = config.AFFORDABILITY_DECAY*affordability + (1.0-config.AFFORDABILITY_DECAY)*approval.monthlyPayment/h.getMonthlyEmploymentIncome();
			}
			ltv_distribution[1][(int)(100.0*approval.principal/housePrice)] += 1.0-config.STATS_DECAY;
			itv_distribution[1][(int)Math.min(100.0*h.annualEmploymentIncome / housePrice,100.0)] += 1.0-config.STATS_DECAY;
			lti_distribution[1][(int)Math.min(10.0*approval.principal/(h.annualEmploymentIncome),100.0)] += 1.0-config.STATS_DECAY;
			approved_mortgages[0][approved_mortgages_i] = approval.principal/(h.annualEmploymentIncome);
			approved_mortgages[1][approved_mortgages_i] = approval.downPayment/(h.annualEmploymentIncome);
=======
			//if(h.isFirstTimeBuyer()) {
				affordability = config.AFFORDABILITY_DECAY*affordability + (1.0-config.AFFORDABILITY_DECAY)*approval.monthlyPayment/h.monthlyIncome;
			//}
			if(approval.principal > 1.0) {
				ltv_distribution[1][(int)(100.0*approval.principal/housePrice)] += (1.0-config.STATS_DECAY)/10.0;
				itv_distribution[1][(int)Math.min(100.0*h.monthlyIncome*12.0/housePrice,100.0)] += 1.0-config.STATS_DECAY;
				lti_distribution[1][(int)Math.min(10.0*approval.principal/(h.monthlyIncome*12.0),100.0)] += 1.0-config.STATS_DECAY;
			}
			approved_mortgages[0][approved_mortgages_i] = approval.principal/(h.monthlyIncome*12.0);
			approved_mortgages[1][approved_mortgages_i] = approval.downPayment/(h.monthlyIncome*12.0);
>>>>>>> 08946538
			approved_mortgages_i += 1;
			if(approved_mortgages_i == Config.ARCHIVE_LEN) approved_mortgages_i = 0;

		}
		
		
		return(approval);
	}

	/*****************************************
	 * Find the maximum mortgage that this mortgage-lender will approve
	 * to a household.
	 * 
	 * @param h The household who is applying for the mortgage
	 * @param isHome true if 'h' plans to live in the house
	 * @return The maximum value of house that this mortgage-lender is willing
	 * to approve a mortgage for.
	 ****************************************/
	public double getMaxMortgage(Household h, boolean isHome) {
		double ltv_max; // loan to value constraint
		double itv_max; // income to value constraint
		double pdi_max; // disposable income constraint
		double lti_max; // loan to income constraint
		
		ltv_max = h.bankBalance/(1.0 - loanToValue(h, isHome));
		pdi_max = h.bankBalance + Math.max(0.0,h.getMonthlyDiscretionaryIncome())/monthlyPaymentFactor();
		lti_max = h.annualEmploymentIncome * config.LTI/loanToValue(h,isHome);
		
		pdi_max = Math.min(pdi_max, ltv_max); // find minimum
		pdi_max = Math.min(pdi_max, lti_max);
		pdi_max = Math.floor(pdi_max*100.0)/100.0; // round down to nearest penny
		
		return(pdi_max);
	}

	/**********************************************
	 * Get the Loan-To-Value ratio applicable to a given household.
	 * 
	 * @param h The houshold that is applying for the mortgage
	 * @param isHome true if 'h' plans to live in the house
	 * @return The loan-to-value ratio applicable to the given household.
	 *********************************************/
	public double loanToValue(Household h, boolean isHome) {
		if(isHome) {
			if(h.isFirstTimeBuyer()) {
				return(1.0 - config.THETA_FTB);
			}
			return(1.0 - config.THETA_HOME);
		}
		return(1.0 - config.THETA_BTL);
	}
		

	
	public Bank.Config config;
	
	public double k; // principal to monthly payment factor
	/** First time buyer affordability **/
	public double affordability = 0.0;
	public double [][] ltv_distribution = new double[2][101]; // index/100 = LTV
	public double [][] itv_distribution = new double[2][101]; // index/100 = ITV
	public double [][] lti_distribution = new double[2][101]; // index/10 = LTI
	public double [][] approved_mortgages = new double [2][Config.ARCHIVE_LEN]; // (loan/income, downpayment/income) pairs
	public int approved_mortgages_i;
	
}<|MERGE_RESOLUTION|>--- conflicted
+++ resolved
@@ -15,12 +15,8 @@
 		public double THETA_FTB = 0.1; // first-time buyer haircut (LTV)
 		public double THETA_HOME = 0.2; // home buyer haircut (LTV)
 		public double THETA_BTL = 0.4; // buy-to-let buyer haircut (LTV)
-<<<<<<< HEAD
-		public double LTI = 4.5;//6.5;//4.5; // loan-to-income ratio. Capped at 4.5 for all lenders from 01/10/14
-=======
 		public double PHI = 1.0/100.0;//1.0/8.0;//0.25; // minimum income-to-value (ITV) ratio
-		public double LTI = 8.5; // loan-to-income ratio. Capped at 4.5 for all lenders from 01/10/14 
->>>>>>> 08946538
+		public double LTI = 4.5;//6.5;//4.5; // loan-to-income ratio. Capped at 4.5 for all lenders from 01/10/14 
 		public int    N_PAYMENTS = 12*25; // number of monthly repayments
 		public boolean RECORD_STATS = true; // record mortgage statistics?		
 		public double STATS_DECAY = 0.98; 	// Decay constant (per step) for exp averaging of stats
@@ -88,6 +84,12 @@
 		MortgageApproval approval = new MortgageApproval();
 		double r = mortgageInterestRate()/12.0; // monthly interest rate
 		double ltv_principal, pdi_principal, lti_principal;
+		
+		
+		if(housePrice > h.monthlyIncome*12.0/config.PHI) {
+			System.out.println("Failed ITV constraint");
+			return(null); // ITV constraint not satisfied
+		}
 
 		// --- calculate maximum allowable principal
 		ltv_principal = housePrice*loanToValue(h, isHome);
@@ -95,21 +97,6 @@
 		lti_principal = h.annualEmploymentIncome * config.LTI;
 		approval.principal = Math.min(ltv_principal, pdi_principal);
 		approval.principal = Math.min(approval.principal, lti_principal);
-<<<<<<< HEAD
-		approval.monthlyPayment = approval.principal*monthlyPaymentFactor();
-		/**
-		double pdi;
-		approval.principal = housePrice*loanToValue(h, isHome);
-		approval.monthlyPayment = approval.principal*monthlyPaymentFactor();
-		pdi = Math.max(0.0,h.monthlyPersonalDiscretionaryIncome());
-		if(approval.monthlyPayment > pdi) {
-			// constrained by PDI constraint: increase downpayment
-			approval.principal = pdi/monthlyPaymentFactor();
-			approval.monthlyPayment = pdi;
-		}
-		**/
-=======
->>>>>>> 08946538
 		approval.downPayment = housePrice - approval.principal;
 		
 		if(h.bankBalance < approval.downPayment) {
@@ -129,16 +116,6 @@
 		approval.monthlyInterestRate = r;
 		
 		if(config.RECORD_STATS) {
-<<<<<<< HEAD
-			if(h.isFirstTimeBuyer()) {
-				affordability = config.AFFORDABILITY_DECAY*affordability + (1.0-config.AFFORDABILITY_DECAY)*approval.monthlyPayment/h.getMonthlyEmploymentIncome();
-			}
-			ltv_distribution[1][(int)(100.0*approval.principal/housePrice)] += 1.0-config.STATS_DECAY;
-			itv_distribution[1][(int)Math.min(100.0*h.annualEmploymentIncome / housePrice,100.0)] += 1.0-config.STATS_DECAY;
-			lti_distribution[1][(int)Math.min(10.0*approval.principal/(h.annualEmploymentIncome),100.0)] += 1.0-config.STATS_DECAY;
-			approved_mortgages[0][approved_mortgages_i] = approval.principal/(h.annualEmploymentIncome);
-			approved_mortgages[1][approved_mortgages_i] = approval.downPayment/(h.annualEmploymentIncome);
-=======
 			//if(h.isFirstTimeBuyer()) {
 				affordability = config.AFFORDABILITY_DECAY*affordability + (1.0-config.AFFORDABILITY_DECAY)*approval.monthlyPayment/h.monthlyIncome;
 			//}
@@ -147,9 +124,13 @@
 				itv_distribution[1][(int)Math.min(100.0*h.monthlyIncome*12.0/housePrice,100.0)] += 1.0-config.STATS_DECAY;
 				lti_distribution[1][(int)Math.min(10.0*approval.principal/(h.monthlyIncome*12.0),100.0)] += 1.0-config.STATS_DECAY;
 			}
+			ltv_distribution[1][(int)(100.0*approval.principal/housePrice)] += 1.0-config.STATS_DECAY;
+			itv_distribution[1][(int)Math.min(100.0*h.annualEmploymentIncome / housePrice,100.0)] += 1.0-config.STATS_DECAY;
+			lti_distribution[1][(int)Math.min(10.0*approval.principal/(h.annualEmploymentIncome),100.0)] += 1.0-config.STATS_DECAY;
+			approved_mortgages[0][approved_mortgages_i] = approval.principal/(h.annualEmploymentIncome);
+			approved_mortgages[1][approved_mortgages_i] = approval.downPayment/(h.annualEmploymentIncome);
 			approved_mortgages[0][approved_mortgages_i] = approval.principal/(h.monthlyIncome*12.0);
 			approved_mortgages[1][approved_mortgages_i] = approval.downPayment/(h.monthlyIncome*12.0);
->>>>>>> 08946538
 			approved_mortgages_i += 1;
 			if(approved_mortgages_i == Config.ARCHIVE_LEN) approved_mortgages_i = 0;
 
